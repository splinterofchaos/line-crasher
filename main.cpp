--- conflicted
+++ resolved
@@ -248,11 +248,7 @@
 
       float new_heading = heading_ + angle * dir;
       glm::vec3 center = start_ +
-<<<<<<< HEAD
         radial_vec(heading_ + glm::half_pi<float>() * dir, radius);
-=======
-        radial_vec3(heading_ + glm::half_pi<float>() * dir, radius);
->>>>>>> 2387ee50
 
       while (dir > 0 ? heading_ < new_heading : heading_ > new_heading) {
         ecs.write_new_entity(
@@ -458,35 +454,20 @@
       zoom = 0.25f;
       if (ship_speed > 0.001) zoom -= std::log(ship_speed * 1000) * 0.06;
 
-<<<<<<< HEAD
       glm::vec3 to_nose = radial_vec(ship_transform.rotation,
                                      SHIP_HALF_LENGTH);
       glm::vec3 nose = ship_transform.pos + to_nose;
       glm::vec3 ship_back = ship_transform.pos +
                             vec_resize(to_nose, -SHIP_HALF_LENGTH);
       glm::vec3 to_left = vec_resize(clockwize(to_nose), SHIP_HALF_WIDTH);
-=======
-      glm::vec3 to_nose = radial_vec3(ship_transform.rotation,
-                                      SHIP_HALF_LENGTH);
-      glm::vec3 nose = ship_transform.pos + to_nose;
-      glm::vec3 ship_back = ship_transform.pos +
-                            vec_resize(to_nose, -SHIP_HALF_LENGTH);
-      glm::vec3 to_left = to_vec3(vec_resize(clockwize(to_nose),
-                                             SHIP_HALF_WIDTH));
->>>>>>> 2387ee50
       auto [left_back, right_back] = plus_minus(ship_back, to_left);
       for (const auto& [id, line_transform, _] :
            ecs.read_all<Transform, LineTag>()) {
         // Bounds check first.
         if (glm::distance(line_transform.pos, ship_transform.pos) <
             line_transform.length + SHIP_HALF_LENGTH) {
-<<<<<<< HEAD
           glm::vec3 parallel = radial_vec(line_transform.rotation,
                                           line_transform.length / 2);
-=======
-          glm::vec3 parallel = radial_vec3(line_transform.rotation,
-                                           line_transform.length / 2);
->>>>>>> 2387ee50
           auto ends = plus_minus(line_transform.pos, parallel);
           for (const glm::vec3& point : {nose, left_back, right_back}) {
             glm::vec3 closest_point = glm::closestPointOnLine(
