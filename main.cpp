--- conflicted
+++ resolved
@@ -654,13 +654,6 @@
 
       ship_physics.rotation_velocity = 0;
 
-<<<<<<< HEAD
-      std::cout << "|v| = " << glm::length(ship_physics.v) << std::endl;
-      std::cout << "thrust = " << ship_thrust << std::endl;
-
-=======
-      camera_offset = ship_velocity;
->>>>>>> 762bc0a8
       // TODO: This isn't very intelligent. If the offset factor is too large,
       // the player will be off screen and if too small, overly centered.
       camera_offset = ship_transform.pos +
